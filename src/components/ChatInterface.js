import React, { useState, useRef, useEffect } from 'react';
import { Send, Bot, User, Loader, Paperclip, X } from 'lucide-react';
import './ChatInterface.css';

const ChatInterface = ({ pestContext, analysisHistory }) => {
  const [messages, setMessages] = useState([
    {
      id: 1,
      type: 'bot',
      content: pestContext 
        ? `Hello! I see you've detected ${pestContext.pestName} with ${(pestContext.confidence * 100).toFixed(1)}% confidence. I'm here to help you with organic treatment options and answer any questions about managing this pest. What would you like to know?`
        : 'Hello! I\'m your organic farm pest management assistant. Upload an image of a pest for AI-powered identification, and I\'ll help you with organic treatments and sustainable farming practices. How can I assist you today?',
      timestamp: new Date()
    }
  ]);
  const [showQuickActions, setShowQuickActions] = useState(true);
  const [inputMessage, setInputMessage] = useState('');
  const [isLoading, setIsLoading] = useState(false);
  const [attachedImages, setAttachedImages] = useState([]);
  const [isDragOver, setIsDragOver] = useState(false);
  const messagesEndRef = useRef(null);
  const inputRef = useRef(null);
  const fileInputRef = useRef(null);

  const scrollToBottom = () => {
    messagesEndRef.current?.scrollIntoView({ behavior: 'smooth' });
  };

  useEffect(() => {
    scrollToBottom();
  }, [messages]);

  // Update welcome message when pest context changes
  useEffect(() => {
    if (pestContext && messages.length === 1) {
      setMessages([{
        id: 1,
        type: 'bot',
        content: `Hello! I see you've detected ${pestContext.pestName} with ${(pestContext.confidence * 100).toFixed(1)}% confidence. I'm here to help you with organic treatment options and answer any questions about managing this pest. What would you like to know?`,
        timestamp: new Date()
      }]);
    }
  }, [pestContext]);

  // Cleanup object URLs when component unmounts
  useEffect(() => {
    return () => {
      attachedImages.forEach(img => URL.revokeObjectURL(img.url));
    };
  }, []);

  const handleImageAttach = () => {
    fileInputRef.current?.click();
  };

  const handleFileSelect = (e) => {
    const files = Array.from(e.target.files);
    handleFiles(files);
  };

  const handleFiles = (files) => {
    const imageFiles = files.filter(file => file.type.startsWith('image/'));
    const newImages = imageFiles.map(file => ({
      id: Date.now() + Math.random(),
      file,
      url: URL.createObjectURL(file),
      name: file.name
    }));
    setAttachedImages(prev => [...prev, ...newImages]);
  };

  const removeImage = (imageId) => {
    setAttachedImages(prev => {
      const updated = prev.filter(img => img.id !== imageId);
      // Clean up object URLs
      const removed = prev.find(img => img.id === imageId);
      if (removed) {
        URL.revokeObjectURL(removed.url);
      }
      return updated;
    });
  };

  const handleDragOver = (e) => {
    e.preventDefault();
    setIsDragOver(true);
  };

  const handleDragLeave = (e) => {
    e.preventDefault();
    setIsDragOver(false);
  };

  const handleDrop = (e) => {
    e.preventDefault();
    setIsDragOver(false);
    const files = Array.from(e.dataTransfer.files);
    handleFiles(files);
  };

  const quickActions = [
    { id: 1, text: "🐛 Identify this pest", icon: "🔍" },
    { id: 2, text: "🌱 Organic treatment options", icon: "💚" },
    { id: 3, text: "🚨 Emergency pest problem", icon: "⚡" },
    { id: 4, text: "📅 Seasonal pest calendar", icon: "📊" },
    { id: 5, text: "🌿 Prevention strategies", icon: "🛡️" },
    { id: 6, text: "📍 Local pest alerts", icon: "🗺️" }
  ];

  const handleQuickAction = (action) => {
    setInputMessage(action.text);
    setShowQuickActions(false);
    inputRef.current?.focus();
  };

  const handleSendMessage = async (e) => {
    e.preventDefault();
    if ((!inputMessage.trim() && attachedImages.length === 0) || isLoading) return;

    const userMessage = {
      id: Date.now(),
      type: 'user',
      content: inputMessage,
      images: attachedImages.map(img => ({ url: img.url, name: img.name })),
      timestamp: new Date()
    };

    setMessages(prev => [...prev, userMessage]);
    const currentMessage = inputMessage;
    const currentImages = [...attachedImages];
    setInputMessage('');
    setAttachedImages([]);
    setIsLoading(true);
    setShowQuickActions(false);

    try {
      // Prepare form data for API call
      const formData = new FormData();
      formData.append('message', currentMessage);
      
      // Add images to form data
      currentImages.forEach((img, index) => {
        formData.append('images', img.file);
      });

      // Call backend API
      const response = await fetch('/api/chat', {
        method: 'POST',
        body: formData,
      });

      if (!response.ok) {
        throw new Error(`HTTP error! status: ${response.status}`);
      }

      const data = await response.json();
      
      const botMessage = {
        id: Date.now() + 1,
        type: 'bot',
        content: data.response,
        timestamp: new Date()
      };
      
      setMessages(prev => [...prev, botMessage]);
      setIsLoading(false);
      
    } catch (error) {
      console.error('Error sending message:', error);
      
      // Show error message to user
      const errorMessage = {
        id: Date.now() + 1,
        type: 'bot',
        content: 'Sorry, I encountered an error while processing your request. Please make sure the backend service is running and try again.',
        timestamp: new Date()
      };
      
      setMessages(prev => [...prev, errorMessage]);
      setIsLoading(false);
    }
  };

<<<<<<< HEAD
=======
  const getPestTreatment = (pestName) => {
    const treatments = {
      'aphid': 'For aphid control: 1) Spray with neem oil solution (2 tbsp per gallon), 2) Release ladybugs or lacewings, 3) Use insecticidal soap spray, 4) Apply diatomaceous earth around plants, 5) Encourage natural predators with diverse plantings.',
      'caterpillar': 'For caterpillar management: 1) Apply Bacillus thuringiensis (Bt) spray in evening, 2) Hand-pick larger caterpillars, 3) Use row covers during egg-laying season, 4) Encourage birds with nesting boxes, 5) Plant trap crops like nasturtiums.',
      'spider mite': 'For spider mite control: 1) Increase humidity with regular misting, 2) Release predatory mites, 3) Use neem oil or insecticidal soap, 4) Strong water spray to dislodge mites, 5) Improve air circulation around plants.',
      'whitefly': 'For whitefly management: 1) Yellow sticky traps, 2) Neem oil spray application, 3) Encourage beneficial insects like Encarsia wasps, 4) Reflective mulch to confuse adults, 5) Remove heavily infested leaves.',
      'thrips': 'For thrips control: 1) Blue sticky traps (thrips prefer blue), 2) Beneficial predatory mites, 3) Neem oil or spinosad spray, 4) Remove plant debris regularly, 5) Encourage natural predators with flowering plants.'
    };
    return treatments[pestName] || `For ${pestName} control, I recommend consulting with a local agricultural extension office for specific organic treatment options suitable for your region.`;
  };

  const getPestDamage = (pestName) => {
    const damages = {
      'aphid': 'Aphids cause: 1) Yellowing and curling leaves, 2) Stunted plant growth, 3) Sticky honeydew secretion, 4) Sooty mold development, 5) Virus transmission between plants.',
      'caterpillar': 'Caterpillars cause: 1) Holes in leaves and fruits, 2) Complete defoliation in severe cases, 3) Damage to growing tips, 4) Reduced plant vigor, 5) Secondary infections through wounds.',
      'spider mite': 'Spider mites cause: 1) Fine webbing on leaves, 2) Yellow stippling on leaf surface, 3) Bronzing of leaves, 4) Premature leaf drop, 5) Reduced photosynthesis and plant stress.',
      'whitefly': 'Whiteflies cause: 1) Yellowing leaves, 2) Sticky honeydew deposits, 3) Sooty mold growth, 4) Weakened plants, 5) Virus transmission.',
      'thrips': 'Thrips cause: 1) Silver-white streaks on leaves, 2) Black specks (excrement), 3) Distorted growth, 4) Reduced fruit quality, 5) Virus transmission.'
    };
    return damages[pestName] || `${pestName} can cause various types of plant damage. Monitor your plants closely for changes in appearance, growth, or health.`;
  };

  const getPestPrevention = (pestName) => {
    const prevention = {
      'aphid': 'Prevent aphids by: 1) Avoiding over-fertilization with nitrogen, 2) Encouraging beneficial insects with diverse plantings, 3) Regular inspection of plants, 4) Proper plant spacing for air circulation, 5) Companion planting with marigolds or catnip.',
      'caterpillar': 'Prevent caterpillars by: 1) Crop rotation to break lifecycle, 2) Removing plant debris, 3) Encouraging natural predators, 4) Using row covers during vulnerable periods, 5) Regular monitoring for eggs.',
      'spider mite': 'Prevent spider mites by: 1) Maintaining adequate humidity, 2) Avoiding water stress, 3) Regular plant inspection, 4) Proper air circulation, 5) Avoiding dusty conditions.',
      'whitefly': 'Prevent whiteflies by: 1) Quarantining new plants, 2) Regular inspection of plant undersides, 3) Removing weeds that host whiteflies, 4) Proper plant spacing, 5) Using reflective mulches.',
      'thrips': 'Prevent thrips by: 1) Removing plant debris and weeds, 2) Proper sanitation practices, 3) Quarantining new plants, 4) Regular monitoring with blue sticky traps, 5) Maintaining plant health.'
    };
    return prevention[pestName] || `For ${pestName} prevention, focus on maintaining healthy plants, good sanitation, and encouraging beneficial insects in your garden.`;
  };

  const getPestLifecycle = (pestName) => {
    const lifecycles = {
      'aphid': 'Aphid lifecycle: 1) Eggs overwinter on host plants, 2) Wingless females reproduce asexually in spring, 3) Multiple generations per season, 4) Winged forms develop when crowded, 5) Sexual reproduction occurs in fall.',
      'caterpillar': 'Caterpillar lifecycle: 1) Adults lay eggs on host plants, 2) Larvae (caterpillars) feed and grow through 5-6 instars, 3) Pupation occurs in soil or on plants, 4) Adults emerge to mate and lay eggs, 5) 1-3 generations per year depending on species.',
      'spider mite': 'Spider mite lifecycle: 1) Eggs laid on leaf undersides, 2) Six-legged larvae emerge, 3) Two nymphal stages with 8 legs, 4) Adults reproduce rapidly in warm conditions, 5) Complete cycle in 1-2 weeks.',
      'whitefly': 'Whitefly lifecycle: 1) Eggs laid on leaf undersides, 2) Four nymphal stages (scales), 3) Pupation occurs, 4) Adults emerge and fly to new plants, 5) Continuous breeding in warm conditions.',
      'thrips': 'Thrips lifecycle: 1) Eggs inserted into plant tissue, 2) Two larval stages feed on plants, 3) Pupation in soil or plant crevices, 4) Adults emerge and feed/reproduce, 5) Multiple generations per season.'
    };
    return lifecycles[pestName] || `The lifecycle of ${pestName} involves egg, larval/nymphal, and adult stages. Understanding this helps time treatments effectively.`;
  };

  const generateMockResponse = (userInput) => {
    const input = userInput.toLowerCase();
    
    // If we have pest context, provide specific responses
    if (pestContext) {
      const pestName = pestContext.pestName.toLowerCase();
      
      if (input.includes('treatment') || input.includes('control') || input.includes('how to')) {
        return getPestTreatment(pestName);
      } else if (input.includes('damage') || input.includes('symptoms')) {
        return getPestDamage(pestName);
      } else if (input.includes('prevention') || input.includes('prevent')) {
        return getPestPrevention(pestName);
      } else if (input.includes('lifecycle') || input.includes('life cycle')) {
        return getPestLifecycle(pestName);
      }
    }
    
    // General responses based on keywords
    if (input.includes('aphid')) {
      return 'Aphids are common soft-bodied insects that feed on plant sap. For organic treatment, I recommend: 1) Neem oil spray (mix 2 tbsp per gallon of water), 2) Introduce beneficial insects like ladybugs, 3) Use insecticidal soap, 4) Plant companion crops like marigolds or catnip. Apply treatments in early morning or evening to avoid harming beneficial insects.';
    } else if (input.includes('caterpillar') || input.includes('worm')) {
      return 'For caterpillars, try these organic solutions: 1) Bacillus thuringiensis (Bt) spray - safe for beneficial insects, 2) Hand-picking for small infestations, 3) Row covers during egg-laying periods, 4) Encourage birds and beneficial wasps. Apply Bt in the evening when caterpillars are most active.';
    } else if (input.includes('spider mite')) {
      return 'Spider mites thrive in hot, dry conditions. Organic treatments include: 1) Increase humidity around plants, 2) Predatory mites like Phytoseiulus persimilis, 3) Neem oil or insecticidal soap spray, 4) Strong water spray to dislodge mites. Ensure good air circulation and avoid over-fertilizing with nitrogen.';
    } else if (input.includes('prevention') || input.includes('prevent')) {
      return 'Prevention is key in organic farming! Here are essential practices: 1) Crop rotation to break pest cycles, 2) Companion planting (basil with tomatoes, marigolds throughout), 3) Maintain soil health with compost, 4) Encourage beneficial insects with diverse plantings, 5) Regular monitoring and early intervention, 6) Proper spacing for air circulation.';
    } else {
      const contextMessage = pestContext 
        ? `Based on the detected ${pestContext.pestName}, I can help with specific treatment options. `
        : '';
      return contextMessage + 'I understand you\'re asking about pest management. Could you provide more specific details about the pest you\'re dealing with or the symptoms you\'re observing? For example, describe the insect\'s appearance, which plants are affected, or the type of damage you\'re seeing. This will help me provide more targeted organic treatment recommendations.';
    }
  };

>>>>>>> 4c9c4f46
  const formatTime = (timestamp) => {
    return timestamp.toLocaleTimeString([], { hour: '2-digit', minute: '2-digit' });
  };

  return (
    <div 
      className={`chat-interface ${isDragOver ? 'drag-over' : ''}`}
      onDragOver={handleDragOver}
      onDragLeave={handleDragLeave}
      onDrop={handleDrop}
    >
      <div className="chat-header">
        <div>
          <h3>AI Pest Management Assistant</h3>
          <p>Ask me anything about organic pest control</p>
        </div>
      </div>

      <div className="chat-messages">
        {messages.map((message) => (
          <div key={message.id} className={`message ${message.type}`}>
            <div className="message-avatar">
              {message.type === 'bot' ? <Bot size={20} /> : <User size={20} />}
            </div>
            <div className="message-content">
              {message.images && message.images.length > 0 && (
                <div className="message-images">
                  {message.images.map((img, index) => (
                    <img 
                      key={index} 
                      src={img.url} 
                      alt={img.name}
                      className="message-image"
                    />
                  ))}
                </div>
              )}
              <div className="message-text">{message.content}</div>
              <div className="message-time">{formatTime(message.timestamp)}</div>
            </div>
          </div>
        ))}
        
        {isLoading && (
          <div className="message bot">
            <div className="message-avatar">
              <Bot size={20} />
            </div>
            <div className="message-content">
              <div className="message-text loading">
                <Loader className="spinner" size={16} />
                Thinking...
              </div>
            </div>
          </div>
        )}
        
        {showQuickActions && messages.length === 1 && (
          <div className="quick-actions">
            <div className="quick-actions-header">
              <h4>Quick Actions</h4>
              <p>Get started with these common requests:</p>
            </div>
            <div className="quick-actions-grid">
              {quickActions.map((action) => (
                <button
                  key={action.id}
                  className="quick-action-btn"
                  onClick={() => handleQuickAction(action)}
                >
                  <span className="quick-action-icon">{action.icon}</span>
                  <span className="quick-action-text">{action.text}</span>
                </button>
              ))}
            </div>
          </div>
        )}
        
        <div ref={messagesEndRef} />
      </div>

      <form className="chat-input-form" onSubmit={handleSendMessage}>
        {attachedImages.length > 0 && (
          <div className="attached-images">
            {attachedImages.map((image) => (
              <div key={image.id} className="attached-image">
                <img src={image.url} alt={image.name} />
                <span className="image-name">{image.name}</span>
                <button
                  type="button"
                  className="remove-image-btn"
                  onClick={() => removeImage(image.id)}
                >
                  <X size={12} />
                </button>
              </div>
            ))}
          </div>
        )}
        
        <div className="input-wrapper">
          <div className="chat-input-container">
            <button
              type="button"
              className="attach-button"
              onClick={handleImageAttach}
              title="Attach images"
            >
              <Paperclip size={20} />
            </button>
            
            <input
              ref={inputRef}
              type="text"
              value={inputMessage}
              onChange={(e) => setInputMessage(e.target.value)}
              placeholder="Ask about pest identification, organic treatments, or farming advice..."
              className="chat-input"
              disabled={isLoading}
            />
            
            <button
              type="submit"
              className="send-button"
              disabled={(!inputMessage.trim() && attachedImages.length === 0) || isLoading}
              title="Send message"
            >
              {isLoading ? <Loader className="spinner" size={20} /> : <Send size={20} />}
            </button>
          </div>
          
          {!inputMessage && attachedImages.length === 0 && (
            <div className="input-suggestions">
              <span className="suggestion-text">💡 Try: "What pest is this?", "Organic aphid treatment", or attach a photo</span>
            </div>
          )}
        </div>
        
        <input
          ref={fileInputRef}
          type="file"
          accept="image/*"
          multiple
          onChange={handleFileSelect}
          style={{ display: 'none' }}
        />
      </form>
    </div>
  );
};

export default ChatInterface;<|MERGE_RESOLUTION|>--- conflicted
+++ resolved
@@ -181,71 +181,9 @@
     }
   };
 
-<<<<<<< HEAD
-=======
-  const getPestTreatment = (pestName) => {
-    const treatments = {
-      'aphid': 'For aphid control: 1) Spray with neem oil solution (2 tbsp per gallon), 2) Release ladybugs or lacewings, 3) Use insecticidal soap spray, 4) Apply diatomaceous earth around plants, 5) Encourage natural predators with diverse plantings.',
-      'caterpillar': 'For caterpillar management: 1) Apply Bacillus thuringiensis (Bt) spray in evening, 2) Hand-pick larger caterpillars, 3) Use row covers during egg-laying season, 4) Encourage birds with nesting boxes, 5) Plant trap crops like nasturtiums.',
-      'spider mite': 'For spider mite control: 1) Increase humidity with regular misting, 2) Release predatory mites, 3) Use neem oil or insecticidal soap, 4) Strong water spray to dislodge mites, 5) Improve air circulation around plants.',
-      'whitefly': 'For whitefly management: 1) Yellow sticky traps, 2) Neem oil spray application, 3) Encourage beneficial insects like Encarsia wasps, 4) Reflective mulch to confuse adults, 5) Remove heavily infested leaves.',
-      'thrips': 'For thrips control: 1) Blue sticky traps (thrips prefer blue), 2) Beneficial predatory mites, 3) Neem oil or spinosad spray, 4) Remove plant debris regularly, 5) Encourage natural predators with flowering plants.'
-    };
-    return treatments[pestName] || `For ${pestName} control, I recommend consulting with a local agricultural extension office for specific organic treatment options suitable for your region.`;
-  };
-
-  const getPestDamage = (pestName) => {
-    const damages = {
-      'aphid': 'Aphids cause: 1) Yellowing and curling leaves, 2) Stunted plant growth, 3) Sticky honeydew secretion, 4) Sooty mold development, 5) Virus transmission between plants.',
-      'caterpillar': 'Caterpillars cause: 1) Holes in leaves and fruits, 2) Complete defoliation in severe cases, 3) Damage to growing tips, 4) Reduced plant vigor, 5) Secondary infections through wounds.',
-      'spider mite': 'Spider mites cause: 1) Fine webbing on leaves, 2) Yellow stippling on leaf surface, 3) Bronzing of leaves, 4) Premature leaf drop, 5) Reduced photosynthesis and plant stress.',
-      'whitefly': 'Whiteflies cause: 1) Yellowing leaves, 2) Sticky honeydew deposits, 3) Sooty mold growth, 4) Weakened plants, 5) Virus transmission.',
-      'thrips': 'Thrips cause: 1) Silver-white streaks on leaves, 2) Black specks (excrement), 3) Distorted growth, 4) Reduced fruit quality, 5) Virus transmission.'
-    };
-    return damages[pestName] || `${pestName} can cause various types of plant damage. Monitor your plants closely for changes in appearance, growth, or health.`;
-  };
-
-  const getPestPrevention = (pestName) => {
-    const prevention = {
-      'aphid': 'Prevent aphids by: 1) Avoiding over-fertilization with nitrogen, 2) Encouraging beneficial insects with diverse plantings, 3) Regular inspection of plants, 4) Proper plant spacing for air circulation, 5) Companion planting with marigolds or catnip.',
-      'caterpillar': 'Prevent caterpillars by: 1) Crop rotation to break lifecycle, 2) Removing plant debris, 3) Encouraging natural predators, 4) Using row covers during vulnerable periods, 5) Regular monitoring for eggs.',
-      'spider mite': 'Prevent spider mites by: 1) Maintaining adequate humidity, 2) Avoiding water stress, 3) Regular plant inspection, 4) Proper air circulation, 5) Avoiding dusty conditions.',
-      'whitefly': 'Prevent whiteflies by: 1) Quarantining new plants, 2) Regular inspection of plant undersides, 3) Removing weeds that host whiteflies, 4) Proper plant spacing, 5) Using reflective mulches.',
-      'thrips': 'Prevent thrips by: 1) Removing plant debris and weeds, 2) Proper sanitation practices, 3) Quarantining new plants, 4) Regular monitoring with blue sticky traps, 5) Maintaining plant health.'
-    };
-    return prevention[pestName] || `For ${pestName} prevention, focus on maintaining healthy plants, good sanitation, and encouraging beneficial insects in your garden.`;
-  };
-
-  const getPestLifecycle = (pestName) => {
-    const lifecycles = {
-      'aphid': 'Aphid lifecycle: 1) Eggs overwinter on host plants, 2) Wingless females reproduce asexually in spring, 3) Multiple generations per season, 4) Winged forms develop when crowded, 5) Sexual reproduction occurs in fall.',
-      'caterpillar': 'Caterpillar lifecycle: 1) Adults lay eggs on host plants, 2) Larvae (caterpillars) feed and grow through 5-6 instars, 3) Pupation occurs in soil or on plants, 4) Adults emerge to mate and lay eggs, 5) 1-3 generations per year depending on species.',
-      'spider mite': 'Spider mite lifecycle: 1) Eggs laid on leaf undersides, 2) Six-legged larvae emerge, 3) Two nymphal stages with 8 legs, 4) Adults reproduce rapidly in warm conditions, 5) Complete cycle in 1-2 weeks.',
-      'whitefly': 'Whitefly lifecycle: 1) Eggs laid on leaf undersides, 2) Four nymphal stages (scales), 3) Pupation occurs, 4) Adults emerge and fly to new plants, 5) Continuous breeding in warm conditions.',
-      'thrips': 'Thrips lifecycle: 1) Eggs inserted into plant tissue, 2) Two larval stages feed on plants, 3) Pupation in soil or plant crevices, 4) Adults emerge and feed/reproduce, 5) Multiple generations per season.'
-    };
-    return lifecycles[pestName] || `The lifecycle of ${pestName} involves egg, larval/nymphal, and adult stages. Understanding this helps time treatments effectively.`;
-  };
-
   const generateMockResponse = (userInput) => {
     const input = userInput.toLowerCase();
     
-    // If we have pest context, provide specific responses
-    if (pestContext) {
-      const pestName = pestContext.pestName.toLowerCase();
-      
-      if (input.includes('treatment') || input.includes('control') || input.includes('how to')) {
-        return getPestTreatment(pestName);
-      } else if (input.includes('damage') || input.includes('symptoms')) {
-        return getPestDamage(pestName);
-      } else if (input.includes('prevention') || input.includes('prevent')) {
-        return getPestPrevention(pestName);
-      } else if (input.includes('lifecycle') || input.includes('life cycle')) {
-        return getPestLifecycle(pestName);
-      }
-    }
-    
-    // General responses based on keywords
     if (input.includes('aphid')) {
       return 'Aphids are common soft-bodied insects that feed on plant sap. For organic treatment, I recommend: 1) Neem oil spray (mix 2 tbsp per gallon of water), 2) Introduce beneficial insects like ladybugs, 3) Use insecticidal soap, 4) Plant companion crops like marigolds or catnip. Apply treatments in early morning or evening to avoid harming beneficial insects.';
     } else if (input.includes('caterpillar') || input.includes('worm')) {
@@ -255,14 +193,10 @@
     } else if (input.includes('prevention') || input.includes('prevent')) {
       return 'Prevention is key in organic farming! Here are essential practices: 1) Crop rotation to break pest cycles, 2) Companion planting (basil with tomatoes, marigolds throughout), 3) Maintain soil health with compost, 4) Encourage beneficial insects with diverse plantings, 5) Regular monitoring and early intervention, 6) Proper spacing for air circulation.';
     } else {
-      const contextMessage = pestContext 
-        ? `Based on the detected ${pestContext.pestName}, I can help with specific treatment options. `
-        : '';
-      return contextMessage + 'I understand you\'re asking about pest management. Could you provide more specific details about the pest you\'re dealing with or the symptoms you\'re observing? For example, describe the insect\'s appearance, which plants are affected, or the type of damage you\'re seeing. This will help me provide more targeted organic treatment recommendations.';
+      return 'I understand you\'re asking about pest management. Could you provide more specific details about the pest you\'re dealing with or the symptoms you\'re observing? For example, describe the insect\'s appearance, which plants are affected, or the type of damage you\'re seeing. This will help me provide more targeted organic treatment recommendations.';
     }
   };
 
->>>>>>> 4c9c4f46
   const formatTime = (timestamp) => {
     return timestamp.toLocaleTimeString([], { hour: '2-digit', minute: '2-digit' });
   };
